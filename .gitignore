/build
/_project_src
<<<<<<< HEAD
*.pyc
=======
*.pyc
/_docs
>>>>>>> 1964c4c1
<|MERGE_RESOLUTION|>--- conflicted
+++ resolved
@@ -1,8 +1,4 @@
 /build
 /_project_src
-<<<<<<< HEAD
 *.pyc
-=======
-*.pyc
-/_docs
->>>>>>> 1964c4c1
+/_docs