/**
 * Zen Coding file i/o interface. Plugin developers should implement this 
 * interface in order to make some actions to work
 * 
 * @author Sergey Chikuyonok (serge.che@gmail.com)
 * @link http://chikuyonok.ru
 * @version 0.65
 */
var zen_file = {
	/**
	 * Read file content and return it
	 * @param {String} path File's relative or absolute path
	 * @return {String}
	 */
	read: function(path) {
		return '';
	},
	
	/**
	 * Locate <code>file_name</code> file that relates to <code>editor_file</code>.
	 * File name may be absolute or relative path
	 * 
	 * <b>Dealing with absolute path.</b>
<<<<<<< HEAD
	 * Many modern editors have a "project" support as information unit, but you
=======
	 * Many modern editors hava a "project" support as information unit, but you
>>>>>>> b12eed4d
	 * should not rely on project path to find file with absolute path. First,
	 * it requires user to create a project before using this method (and this 
	 * is not acutually Zen). Second, project path doesn't always points to
	 * to website's document root folder: it may point, for example, to an 
	 * upper folder which contains server-side scripts.
	 * 
	 * For better result, you should use the following algorithm in locating
	 * absolute resources:
	 * 1) Get parent folder for <code>editor_file</code> as a start point
	 * 2) Append required <code>file_name</code> to start point and test if
	 * file exists
	 * 3) If it doesn't exists, move start point one level up (to parent folder)
	 * and repeat step 2.
	 * 
	 * @param {String} editor_file
	 * @param {String} file_name
	 * @return {String|null} Returns null if <code>file_name</code> cannot be located
	 */
	locateFile: function(editor_file, file_name) {
		return '';
	},
	
	/**
	 * Creates absolute path by concatenating <code>parent</code> and <code>file_name</code>.
	 * If <code>parent</code> points to file, its parent directory is used
	 * @param {String} parent
	 * @param {String} file_name
	 * @return {String}
	 */
	createPath: function(parent, file_name) {
		return '';
	},
	
	/**
	 * Saves <code>content</code> as <code>file</code>
	 * @param {String} file File's asolute path
	 * @param {String} content File content
	 */
	save: function(file, content) {
		
	},
	
	/**
	 * Returns file extention in lower case
	 * @param {String} file
	 * @return {String}
	 */
	getExt: function(file) {
		var m = (file || '').match(/\.([\w\-]+)$/);
		return m ? m[1].toLowerCase() : '';
	}
};<|MERGE_RESOLUTION|>--- conflicted
+++ resolved
@@ -21,11 +21,7 @@
 	 * File name may be absolute or relative path
 	 * 
 	 * <b>Dealing with absolute path.</b>
-<<<<<<< HEAD
 	 * Many modern editors have a "project" support as information unit, but you
-=======
-	 * Many modern editors hava a "project" support as information unit, but you
->>>>>>> b12eed4d
 	 * should not rely on project path to find file with absolute path. First,
 	 * it requires user to create a project before using this method (and this 
 	 * is not acutually Zen). Second, project path doesn't always points to
